# pylint: disable=missing-module-docstring
# pylint: disable=line-too-long
# pylint: disable=unnecessary-pass
# pylint: disable=unused-argument

import itertools
from abc import ABC, abstractmethod
from collections import Counter
from typing import Iterable, Iterator, List, Tuple, Dict
from .dictionary import InMemoryDictionary
from .normalizer import Normalizer
from .tokenizer import Tokenizer
from .corpus import Corpus
from .posting import Posting
from .postinglist import CompressedInMemoryPostingList, InMemoryPostingList, PostingList


class InvertedIndex(ABC):
    """
    Abstract base class for a simple inverted index.
    """

    def __getitem__(self, term: str) -> Iterator[Posting]:
        return self.get_postings_iterator(term)

    def __contains__(self, term: str) -> bool:
        return self.get_document_frequency(term) > 0

    @abstractmethod
    def get_terms(self, buffer: str) -> Iterator[str]:
        """
        Processes the given text buffer and returns an iterator that yields normalized
        terms as they are indexed. Useful when both query strings and documents need to
        be identically processed. The terms produced from the given text buffer may or
        may not have been encountered index construction.
        """
        pass

    @abstractmethod
    def get_indexed_terms(self) -> Iterator[str]:
        """
        Returns an iterator over all unique terms that have been encountered during the
        construction of the inverted index, i.e., our term vocabulary or all terms for which
        there exists a posting list. The vocabulary is not listed in any particular order.
        This method might be useful if a client needs to build up some additional data
        structure over the term vocabulary, that is external to the inverted index.
        """
        pass

    @abstractmethod
    def get_postings_iterator(self, term: str) -> Iterator[Posting]:
        """
        Returns an iterator that can be used to iterate over the term's associated
        posting list. For out-of-vocabulary terms we associate empty posting lists.
        """
        pass

    @abstractmethod
    def get_document_frequency(self, term: str) -> int:
        """
        Returns the number of documents in the indexed corpus that contain the given term.
        """
        pass

    def get_collection_frequency(self, term: str) -> int:
        """
        Returns the number of times the given term occurs in the indexed corpus, across
        all documents.
        """
        return sum(p.term_frequency for p in self.get_postings_iterator(term))


class InMemoryInvertedIndex(InvertedIndex):
    """
    A simple in-memory implementation of an inverted index, suitable for small corpora.

    In a serious application we'd have configuration to allow for field-specific NLP,
    scale beyond current memory constraints, have a positional index, and so on.

    If index compression is enabled, only the posting lists are compressed. Dictionary
    compression is currently not supported.
    """

    def __init__(self, corpus: Corpus, fields: Iterable[str], normalizer: Normalizer, tokenizer: Tokenizer, compressed: bool = False):
        self._corpus = corpus
        self._normalizer = normalizer
        self._tokenizer = tokenizer
        self._posting_lists: List[PostingList] = []
        self._dictionary = InMemoryDictionary()
        self._build_index(fields, compressed)

    def __repr__(self):
        return str({term: self._posting_lists[term_id] for term, term_id in self._dictionary})

    def _build_index(self, fields: Iterable[str], compressed: bool) -> None:
        """
        Kicks off the indexing process. Basically implements a flavor of SPIMI indexing as described in
        https://nlp.stanford.edu/IR-book/html/htmledition/single-pass-in-memory-indexing-1.html but with
        the vastly simplifying assumption that everything fits in memory so we just have a single block
        and thus no need to merge per-block results.

        Note that we currently don't keep track of which field each term occurs in. If we were to allow
        fielded searches (e.g., "find documents that contain 'foo' in the 'title' field") then we would
        have to keep track of that, either as a synthetic term in the dictionary (e.g., 'foo.title') or
        as extra data in the posting. See https://nlp.stanford.edu/IR-book/html/htmledition/parametric-and-zone-indexes-1.html
        for further details.

        Also note that we are building a non-positional index, for simplicity. With a positional index
        we could offer clients the ability to do, e.g., phrase searches and proximity-based filtering and
        ranking. See https://nlp.stanford.edu/IR-book/html/htmledition/positional-indexes-1.html for
        further details.
        """
<<<<<<< HEAD

        for document in self._corpus:
            term_freq_doc = Counter("")

            for field in fields:
                # Get terms from each field in the document and add them to the document term counter
                terms = self.get_terms(document.get_field(field, ""))
                term_freq_doc.update(Counter(terms))

            # For each unique term, add it to the dictionary and create a postingslists if needed, and add the docID to the posting list
            for term in sorted(term_freq_doc):
                term_id = self._add_to_dictionary(term)

                if len(self._posting_lists) <= term_id:     # Assumes that the _dictionary class assigns term_ids sequentially
                    self._posting_lists.append((CompressedInMemoryPostingList if compressed else InMemoryPostingList)())

                self._append_to_posting_list(term_id, document.get_document_id(), term_freq_doc[term], compressed)

=======
        for document in self._corpus:
            all_terms = itertools.chain.from_iterable(self.get_terms(document.get_field(f, "")) for f in fields)
            term_frequencies = Counter(all_terms)
            for term, term_frequency in term_frequencies.items():
                term_id = self._add_to_dictionary(term)
                self._append_to_posting_list(term_id, document.document_id, term_frequency, compressed)
>>>>>>> 732ef713
        self._finalize_index()

    def _add_to_dictionary(self, term: str) -> int:
        """
        Adds the given term to the dictionary, if it's not already present. If it's already present,
        the dictionary stays unchanged. Returns the term identifier assigned to the term.
        """
        # Assign the term an identifier, if needed. First come, first serve.
        return self._dictionary.add_if_absent(term)

    def _append_to_posting_list(self, term_id: int, document_id: int, term_frequency: int, compressed: bool) -> None:
        """
        Appends a new posting to the right posting list. The posting lists
        must be kept sorted so that we can efficiently traverse and
        merge them when querying the inverted index.
        """
<<<<<<< HEAD

        # Append document to end of posting list
        #    Assume that document IDs from corpus to be indexed are retrieved in rising order 
        self._posting_lists[term_id].append_posting(Posting(document_id, term_frequency))
=======
        # Locate the posting list for this term. Create it, if needed.
        assert term_id >= 0
        assert document_id >= 0
        assert term_frequency > 0
        if term_id >= len(self._posting_lists):
            assert term_id == len(self._posting_lists)
            self._posting_lists.append(CompressedInMemoryPostingList() if compressed else InMemoryPostingList())
        posting_list = self._posting_lists[term_id]
        posting_list.append_posting(Posting(document_id, term_frequency))
>>>>>>> 732ef713

    def _finalize_index(self):
        """
        Invoked at the very end after all documents have been processed. Provides
        implementations that need it with the chance to tie up any loose ends,
        if needed.
        """
<<<<<<< HEAD
=======
        # For example, if we do compression in chunks or do bit-level compression then there
        # might be outstanding data to be processed.
>>>>>>> 732ef713
        for posting_list in self._posting_lists:
            posting_list.finalize_postings()

    def get_terms(self, buffer: str) -> Iterator[str]:
        # In a serious large-scale application there could be field-specific tokenizers.
        # We choose to keep it simple here.
        tokens = self._tokenizer.strings(self._normalizer.canonicalize(buffer))
        return (self._normalizer.normalize(t) for t in tokens)

    def get_indexed_terms(self) -> Iterator[str]:
        # Assume that everything fits in memory. This would not be the case in a serious
        # large-scale application, even with compression.
        return (s for s, _ in self._dictionary)

    def get_postings_iterator(self, term: str) -> Iterator[Posting]:
<<<<<<< HEAD
        term_id = self._dictionary.get_term_id(term)
        if term_id == None:
            return iter([])

        return self._posting_lists[term_id].get_iterator()

    def get_document_frequency(self, term: str) -> int:
        term_id = self._dictionary.get_term_id(term)
        if term_id == None:
            return 0
        
        # return length of posting list
        return self._posting_lists[term_id].get_length()
=======
        # Assume that everything fits in memory. This would not be the case in a serious
        # large-scale application, even with compression.
        term_id = self._dictionary.get_term_id(term)
        return iter([]) if term_id is None else iter(self._posting_lists[term_id])

    def get_document_frequency(self, term: str) -> int:
        # In a serious large-scale application we'd store this number explicitly, e.g., as part of the dictionary.
        # That way, we can look up the document frequency without having to access the posting lists
        # themselves. Imagine if the posting lists don't even reside in memory!
        term_id = self._dictionary.get_term_id(term)
        return 0 if term_id is None else self._posting_lists[term_id].get_length()

>>>>>>> 732ef713

class DummyInMemoryInvertedIndex(InMemoryInvertedIndex):
    """
    Creates a fake or dummy inverted index with no posting lists. Useful if the only effect we're
    after is the ability to infer a term's document frequency in the corpus, and we want to allow
    this to happen whether we have a real inverted index available or not: If we have a real inverted
    index at hand then use that, otherwise we can create and use this dummy version.
    """

    def __init__(self, corpus: Corpus, fields: Iterable[str], normalizer: Normalizer, tokenizer: Tokenizer):
        self._document_frequencies: Dict[int, int] = {}  # Maps a term identifier to its document frequency.
        super().__init__(corpus, fields, normalizer, tokenizer, False)

    def __repr__(self):
        return str({term: self._document_frequencies[term_id] for term, term_id in self._dictionary})

    def _append_to_posting_list(self, term_id: int, document_id: int, term_frequency: int, compressed: bool) -> None:
        # Actually, don't append to the posting list. Introduce a side-effect instead.
        self._document_frequencies[term_id] = self._document_frequencies.get(term_id, 0) + 1

    def _finalize_index(self):
        # No posting lists!
        pass

    def get_postings_iterator(self, term: str) -> Iterator[Posting]:
        # No posting lists!
        return iter([])

    def get_document_frequency(self, term: str) -> int:
        return self._document_frequencies.get(self._dictionary.get_term_id(term), 0)


class AccessLoggedInvertedIndex(InvertedIndex):
    """
    Wraps another inverted index, and keeps an in-memory log of which postings
    that have been accessed. Facilitates testing.
    """

    class AccessLoggedIterator(Iterator[Posting]):
        """
        Wraps another iterator, and updates an in-memory log of which postings
        that have been accessed. Facilitates testing.
        """

        def __init__(self, term: str, accesses: List[Tuple[str, int]], wrapped: Iterator[Posting]):
            self._term = term
            self._accesses = accesses
            self._wrapped = wrapped

        def __next__(self):
            posting = next(self._wrapped)
            self._accesses.append((self._term, posting.document_id))
            return posting

    def __init__(self, wrapped: InvertedIndex):
        self._wrapped = wrapped
        self._accesses = []

    def get_terms(self, buffer: str) -> Iterator[str]:
        return self._wrapped.get_terms(buffer)

    def get_indexed_terms(self) -> Iterator[str]:
        return self._wrapped.get_indexed_terms()

    def get_postings_iterator(self, term: str) -> Iterator[Posting]:
        return __class__.AccessLoggedIterator(term, self._accesses, self._wrapped.get_postings_iterator(term))

    def get_document_frequency(self, term: str) -> int:
        return self._wrapped.get_document_frequency(term)

    def get_history(self) -> List[Tuple[str, int]]:
        """
        Returns the list of postings that clients have accessed so far.
        """
        return self._accesses<|MERGE_RESOLUTION|>--- conflicted
+++ resolved
@@ -110,33 +110,12 @@
         ranking. See https://nlp.stanford.edu/IR-book/html/htmledition/positional-indexes-1.html for
         further details.
         """
-<<<<<<< HEAD
-
-        for document in self._corpus:
-            term_freq_doc = Counter("")
-
-            for field in fields:
-                # Get terms from each field in the document and add them to the document term counter
-                terms = self.get_terms(document.get_field(field, ""))
-                term_freq_doc.update(Counter(terms))
-
-            # For each unique term, add it to the dictionary and create a postingslists if needed, and add the docID to the posting list
-            for term in sorted(term_freq_doc):
-                term_id = self._add_to_dictionary(term)
-
-                if len(self._posting_lists) <= term_id:     # Assumes that the _dictionary class assigns term_ids sequentially
-                    self._posting_lists.append((CompressedInMemoryPostingList if compressed else InMemoryPostingList)())
-
-                self._append_to_posting_list(term_id, document.get_document_id(), term_freq_doc[term], compressed)
-
-=======
         for document in self._corpus:
             all_terms = itertools.chain.from_iterable(self.get_terms(document.get_field(f, "")) for f in fields)
             term_frequencies = Counter(all_terms)
             for term, term_frequency in term_frequencies.items():
                 term_id = self._add_to_dictionary(term)
                 self._append_to_posting_list(term_id, document.document_id, term_frequency, compressed)
->>>>>>> 732ef713
         self._finalize_index()
 
     def _add_to_dictionary(self, term: str) -> int:
@@ -153,12 +132,6 @@
         must be kept sorted so that we can efficiently traverse and
         merge them when querying the inverted index.
         """
-<<<<<<< HEAD
-
-        # Append document to end of posting list
-        #    Assume that document IDs from corpus to be indexed are retrieved in rising order 
-        self._posting_lists[term_id].append_posting(Posting(document_id, term_frequency))
-=======
         # Locate the posting list for this term. Create it, if needed.
         assert term_id >= 0
         assert document_id >= 0
@@ -168,7 +141,6 @@
             self._posting_lists.append(CompressedInMemoryPostingList() if compressed else InMemoryPostingList())
         posting_list = self._posting_lists[term_id]
         posting_list.append_posting(Posting(document_id, term_frequency))
->>>>>>> 732ef713
 
     def _finalize_index(self):
         """
@@ -176,11 +148,8 @@
         implementations that need it with the chance to tie up any loose ends,
         if needed.
         """
-<<<<<<< HEAD
-=======
         # For example, if we do compression in chunks or do bit-level compression then there
         # might be outstanding data to be processed.
->>>>>>> 732ef713
         for posting_list in self._posting_lists:
             posting_list.finalize_postings()
 
@@ -196,21 +165,6 @@
         return (s for s, _ in self._dictionary)
 
     def get_postings_iterator(self, term: str) -> Iterator[Posting]:
-<<<<<<< HEAD
-        term_id = self._dictionary.get_term_id(term)
-        if term_id == None:
-            return iter([])
-
-        return self._posting_lists[term_id].get_iterator()
-
-    def get_document_frequency(self, term: str) -> int:
-        term_id = self._dictionary.get_term_id(term)
-        if term_id == None:
-            return 0
-        
-        # return length of posting list
-        return self._posting_lists[term_id].get_length()
-=======
         # Assume that everything fits in memory. This would not be the case in a serious
         # large-scale application, even with compression.
         term_id = self._dictionary.get_term_id(term)
@@ -223,7 +177,6 @@
         term_id = self._dictionary.get_term_id(term)
         return 0 if term_id is None else self._posting_lists[term_id].get_length()
 
->>>>>>> 732ef713
 
 class DummyInMemoryInvertedIndex(InMemoryInvertedIndex):
     """
